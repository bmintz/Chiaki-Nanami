--- conflicted
+++ resolved
@@ -508,22 +508,10 @@
         await self._ctx.send(embed=embed, file=file)
 
 
-<<<<<<< HEAD
-    async def _run_trivia(self, ctx, category, cls):
-        if self.manager.session_exists(ctx.channel):
-            return await ctx.send(
-                "There's a Trivia game running in the channel right now. "
-                "Try again when it's done."
-            )
-        with self.manager.temp_session(ctx.channel, cls(ctx, category)) as inst:
-            await inst.run()
-            await asyncio.sleep(1.5)
-=======
 class Trivia(Cog):
     def __init__(self, bot):
         self.bot = bot
         self.sessions = {}
->>>>>>> 51e50205
 
         try:
             with open('data/diepio_guilds.txt') as f:
