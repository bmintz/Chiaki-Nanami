--- conflicted
+++ resolved
@@ -1,49 +1,6 @@
-import collections
-import itertools
-import math
-import random
-from functools import partial
-
 import discord
 import psutil
 from discord.ext import commands
-from more_itertools import all_equal, ilen
-
-from ..utils import db
-from ..utils.formats import pluralize
-from ..utils.paginator import FieldPaginator, Paginator
-from ..utils.time import human_timedelta
-
-
-<<<<<<< HEAD
-_ignored_exceptions = (
-    commands.NoPrivateMessage,
-    commands.DisabledCommand,
-    commands.CheckFailure,
-    commands.CommandNotFound,
-    commands.UserInputError,
-    discord.Forbidden,
-    errors.ChiakiException,
-)
-
-ERROR_ICON_URL = emoji_url('\N{NO ENTRY SIGN}')
-=======
-class Commands(db.Table):
-    id = db.Column(db.BigSerial, primary_key=True)
-    guild_id = db.Column(db.BigInt, nullable=True)
-    channel_id = db.Column(db.BigInt)
-    author_id = db.Column(db.BigInt)
-    used = db.Column(db.Timestamp)
-    prefix = db.Column(db.Text)
-    command = db.Column(db.Text)
-
-    commands_author_id_idx = db.Index(author_id)
-    commands_command_idx = db.Index(command)
-    commands_guild_id_idx = db.Index(guild_id)
-
->>>>>>> 55715148
-
-_celebration = partial(random.choices, '\U0001f38a\U0001f389', k=8)
 
 class Stats:
     def __init__(self, bot):
@@ -81,110 +38,5 @@
                         )
         await ctx.send(embed=chiaki_embed)
 
-    async def command_stats(self):
-        pass
-
-    async def shard_stats(self, ctx):
-        """Shows the status for each of my shards, assuming I support sharding."""
-        if not hasattr(ctx.bot, 'shards'):
-            return await ctx.send("I don't support shards... yet.")
-        # TODO
-
-<<<<<<< HEAD
-    async def on_command_error(self, ctx, error):
-        error = getattr(error, 'original', error)
-
-        if isinstance(error, _ignored_exceptions):
-            return
-
-        e = (discord.Embed(colour=0xcc3366)
-             .set_author(name=f'Error in command {ctx.command}', icon_url=ERROR_ICON_URL)
-             .add_field(name='Author', value=f'{ctx.author}\n(ID: {ctx.author.id})', inline=False)
-             .add_field(name='Channel', value=f'{ctx.channel}\n(ID: {ctx.channel.id})')
-             )
-
-        if ctx.guild:
-            e.add_field(name='Guild', value=f'{ctx.guild}\n(ID: {ctx.guild.id})')
-
-        exc = ''.join(traceback.format_exception(type(error), error, error.__traceback__, chain=False))
-        e.description = f'```py\n{exc}\n```'
-        e.timestamp = datetime.datetime.utcnow()
-        await self.bot.webhook.send(embed=e)
-
-=======
->>>>>>> 55715148
-    def _is_bot_farm(self, guild):
-        checker = self.bot.get_cog('AntiBotCollections')
-        if checker is None:
-            return False
-
-        return checker.is_bot_farm(guild)
-
-    @staticmethod
-    def _is_guild_count_landmark(guild_count):
-        """Return True if the bot is in a special number of guilds"""
-        # TODO: Put this in config.py
-        guild_count_string = str(guild_count)
-        return (
-            # 1111, 22222, 55555, etc.
-            all_equal(guild_count_string)
-            # 2000, 30000, 40000, etc
-            or (guild_count_string[0] != '1' and set(guild_count_string[1:]) == {'0'})
-            or Stats._is_guild_count_milestone(guild_count - 1)
-            or Stats._is_guild_count_milestone(guild_count + 1)
-        )
-
-    @staticmethod
-    def _is_guild_count_milestone(guild_count):
-        """Return True if the bot is in a *really* special number of guilds"""
-        # TODO: Put this in config.py
-        guild_count_string = str(guild_count)
-        return guild_count_string[0] in {'1', '5'} and set(guild_count_string[1:]) == {'0'}
-
-    async def send_guild_stats(self, guild, colour, header, *, check_bot_farm=True):
-        bots = sum(m.bot for m in guild.members)
-        total = guild.member_count
-        online = sum(m.status is discord.Status.online for m in guild.members)
-
-        guild_count = self.bot.guild_count
-        guild_count_message = f'Now in **{guild_count}** servers!'
-
-        if self._is_guild_count_milestone(guild_count):
-            message = f'\N{BIRTHDAY CAKE} {guild_count_message}!! \N{BIRTHDAY CAKE}'
-            guild_count_message = f'{"".join(_celebration())}\n{message}\n{"".join(_celebration())}'
-        elif self._is_guild_count_landmark(guild_count):
-            guild_count_message = f'\N{PARTY POPPER} {guild_count_message}!! \N{PARTY POPPER}'
-
-        info = (
-            f'{guild_count_message}\n\u200b\n'
-            f'\N{NAME BADGE} **Name**: {guild.name}\n'
-            f'\N{SQUARED ID} **ID**: {guild.id}\n'
-            f'\N{CROWN} **Owner**: {guild.owner} ({guild.owner.mention})\n'
-            f'\u2022 **{total}** Members \u2022 **{bots}** Bots \u2022 **{online}** Online ({online/total :.2%})\n'
-        )
-
-        e = discord.Embed(colour=colour, description=info)
-        e.set_author(name=f'{header} server')
-
-        if guild.icon:
-            e.set_thumbnail(url=guild.icon_url)
-
-        if guild.me:
-            e.timestamp = guild.me.joined_at
-
-        if check_bot_farm and self._is_bot_farm(guild):
-            e.colour = 0xFFC107
-            e.description += f'\n\N{WARNING SIGN} **Might** be a bot collection server.'
-
-        await self.bot.webhook.send(embed=e)
-
-    async def on_guild_join(self, guild):
-        await self.send_guild_stats(guild, 0x53dda4, 'New',)
-
-    async def on_guild_remove(self, guild):
-        # No need to check if Chiaki left a bot collection server lol.
-        await self.send_guild_stats(guild, 0xdd5f53, 'Left', check_bot_farm=False)
-
-
 def setup(bot):
     bot.add_cog(Stats(bot))