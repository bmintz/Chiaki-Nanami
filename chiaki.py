import argparse
import asyncio
<<<<<<< HEAD
import discord
=======
import contextlib
import datetime
>>>>>>> 51e50205
import logging
import os
import sys

from core import Chiaki

# use faster event loop, but fall back to default if on Windows or not installed
try:
    import uvloop
except ImportError:
    pass
else:
    asyncio.set_event_loop_policy(uvloop.EventLoopPolicy())


@contextlib.contextmanager
def log(stream=False):
    logging.getLogger('discord').setLevel(logging.INFO)

    os.makedirs(os.path.join(os.path.dirname(__file__), 'logs'), exist_ok=True)

    root = logging.getLogger()
    root.setLevel(logging.INFO)
    handler = logging.FileHandler(
        filename=f'logs/chiaki-{datetime.datetime.now()}.log',
        encoding='utf-8',
        mode='w'
    )
    fmt = logging.Formatter('[{asctime}] ({levelname:<7}) {name}: {message}', '%Y-%m-%d %H:%M:%S', style='{')
    handler.setFormatter(fmt)
    root.addHandler(handler)

    if stream:
        stream_handler = logging.StreamHandler()
        stream_handler.setFormatter(fmt)
        root.addHandler(stream_handler)

    try:
        yield
    finally:
        for hdlr in root.handlers[:]:
            hdlr.close()
            root.removeHandler(hdlr)


bot = Chiaki()

#--------------MAIN---------------

_old_send = discord.abc.Messageable.send

async def new_send(self, content=None, *, allow_everyone=False, **kwargs):
    if content is not None:
        if not allow_everyone:
            content = str(content).replace('@everyone', '@\u200beveryone').replace('@here', '@\u200bhere')

    return await _old_send(self, content, **kwargs)


def main():
    parser = argparse.ArgumentParser()
    parser.add_argument('--create-tables', action='store_true', help='Create the tables before running the bot.')
    parser.add_argument('--log-stream', action='store_true', help='Adds a stderr stream-handler for logging')

    args = parser.parse_args()
    if args.create_tables:
        bot.loop.run_until_complete(bot.run_sql())

<<<<<<< HEAD
    discord.abc.Messageable.send = new_send
    try:
        bot.run()
    finally:
        discord.abc.Messageable.send = _old_send
=======
    with log(args.log_stream):
        bot.run()
>>>>>>> 51e50205
    return 69 * bot.reset_requested


if __name__ == '__main__':
    sys.exit(main())<|MERGE_RESOLUTION|>--- conflicted
+++ resolved
@@ -1,11 +1,7 @@
 import argparse
 import asyncio
-<<<<<<< HEAD
-import discord
-=======
 import contextlib
 import datetime
->>>>>>> 51e50205
 import logging
 import os
 import sys
@@ -74,16 +70,12 @@
     if args.create_tables:
         bot.loop.run_until_complete(bot.run_sql())
 
-<<<<<<< HEAD
     discord.abc.Messageable.send = new_send
-    try:
-        bot.run()
-    finally:
-        discord.abc.Messageable.send = _old_send
-=======
     with log(args.log_stream):
-        bot.run()
->>>>>>> 51e50205
+        try:
+            bot.run()
+        finally:
+            discord.abc.Messageable.send = _old_send
     return 69 * bot.reset_requested
 
 
